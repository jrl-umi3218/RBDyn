/*
 * Copyright 2012-2019 CNRS-UM LIRMM, CNRS-AIST JRL
 */

// includes
// std
#include <iostream>

// boost
#define BOOST_TEST_MODULE MomentumTest
#include <boost/math/constants/constants.hpp>
#include <boost/test/unit_test.hpp>

// RBDyn
#include "RBDyn/CoM.h"
#include "RBDyn/EulerIntegration.h"
#include "RBDyn/FA.h"
#include "RBDyn/FK.h"
#include "RBDyn/FV.h"
#include "RBDyn/Momentum.h"
#include "RBDyn/FD.h"
#include "RBDyn/MultiBody.h"
#include "RBDyn/MultiBodyConfig.h"

// arm
#include "XYZSarm.h"

const double TOL = 1e-6;

BOOST_AUTO_TEST_CASE(centroidalMomentum)
{
  using namespace Eigen;
  using namespace sva;
  using namespace rbd;
  namespace cst = boost::math::constants;

  rbd::MultiBody mb;
  rbd::MultiBodyConfig mbc;
  rbd::MultiBodyGraph mbg;
  std::tie(mb, mbc, mbg) = makeXYZSarm();

  VectorXd q(mb.nrParams());
  VectorXd alpha(mb.nrDof());
  CentroidalMomentumMatrix cmm(mb);

  {
    rbd::forwardKinematics(mb, mbc);
    rbd::forwardVelocity(mb, mbc);
    rbd::paramToVector(mbc.alpha, alpha);

    Vector3d com = rbd::computeCoM(mb, mbc);
    ForceVecd momentum = rbd::computeCentroidalMomentum(mb, mbc, com);
    cmm.computeMatrix(mb, mbc, com);

    ForceVecd momentumM(cmm.matrix() * alpha);

    BOOST_CHECK_EQUAL(momentum.vector().norm(), 0.);
    BOOST_CHECK_EQUAL(momentumM.vector().norm(), 0.);
  }

  // test J·q against computeCentroidalMomentum
  for(int i = 0; i < 100; ++i)
  {
    q.setRandom();
    q.segment<4>(mb.jointPosInParam(mb.jointIndexByName("j3"))).normalize();
    alpha.setRandom();
    rbd::vectorToParam(q, mbc.q);
    rbd::vectorToParam(alpha, mbc.alpha);

    rbd::forwardKinematics(mb, mbc);
    rbd::forwardVelocity(mb, mbc);

    Vector3d com = rbd::computeCoM(mb, mbc);
    ForceVecd momentum = rbd::computeCentroidalMomentum(mb, mbc, com);
    cmm.computeMatrix(mb, mbc, com);

    ForceVecd momentumM(cmm.matrix() * alpha);

    BOOST_CHECK_SMALL((momentum - momentumM).vector().norm(), TOL);
  }
 // test J·q against CentroidalMomentumMatrix::momentum
  for(int i = 0; i < 50; ++i)
  {
    std::vector<double> weight(static_cast<size_t>(mb.nrBodies()));
    for(std::size_t i = 0; i < weight.size(); ++i)
    {
      weight[i] = Eigen::Matrix<double, 1, 1>::Random()(0);
    }

    CentroidalMomentumMatrix cmmW(mb, weight);

    q.setRandom();
    q.segment<4>(mb.jointPosInParam(mb.jointIndexByName("j3"))).normalize();
    alpha.setRandom();
    rbd::vectorToParam(q, mbc.q);
    rbd::vectorToParam(alpha, mbc.alpha);

    rbd::forwardKinematics(mb, mbc);
    rbd::forwardVelocity(mb, mbc);

    Vector3d com = rbd::computeCoM(mb, mbc);
    ForceVecd momentum = cmmW.momentum(mb, mbc, com);
    cmmW.computeMatrix(mb, mbc, com);

    ForceVecd momentumM(cmmW.matrix() * alpha);

    BOOST_CHECK_SMALL((momentum - momentumM).vector().norm(), TOL);
  }
}

BOOST_AUTO_TEST_CASE(centroidalMomentumDot)
{
  using namespace Eigen;
  using namespace sva;
  using namespace rbd;
  namespace cst = boost::math::constants;

  rbd::MultiBody mb;
  rbd::MultiBodyConfig mbc;
  rbd::MultiBodyGraph mbg;
  std::tie(mb, mbc, mbg) = makeXYZSarm();

  CentroidalMomentumMatrix cmm(mb);

  VectorXd q(mb.nrParams());
  VectorXd alpha(mb.nrDof());
  VectorXd alphaD(mb.nrDof());

  for(int i = 0; i < 10; ++i)
  {
    q.setRandom();
    q.segment<4>(mb.jointPosInParam(mb.jointIndexByName("j3"))).normalize();
    alpha.setRandom();
    alphaD.setRandom();
    rbd::vectorToParam(q, mbc.q);
    rbd::vectorToParam(alpha, mbc.alpha);
    rbd::vectorToParam(alphaD, mbc.alphaD);

    rbd::forwardKinematics(mb, mbc);
    rbd::forwardVelocity(mb, mbc);
    rbd::forwardAcceleration(mb, mbc);

    for(int j = 0; j < 10; ++j)
    {
      Vector3d oldCom = rbd::computeCoM(mb, mbc);
      ForceVecd oldMomentum = rbd::computeCentroidalMomentum(mb, mbc, oldCom);
      Vector3d oldComVel = rbd::computeCoMVelocity(mb, mbc);

      ForceVecd momentumDot = rbd::computeCentroidalMomentumDot(mb, mbc, oldCom, oldComVel);
      cmm.computeMatrixAndMatrixDot(mb, mbc, oldCom, oldComVel);
      MatrixXd cmmMatrix = cmm.matrix();
      MatrixXd cmmMatrixDot = cmm.matrixDot();
      Vector6d momentumDotCMM = cmmMatrix * alphaD + cmmMatrixDot * alpha;

      // check that the momentum are the same
      BOOST_CHECK_SMALL((momentumDot.vector() - momentumDotCMM).norm(), TOL);

      // check that each compute compute the same thing
      cmm.computeMatrix(mb, mbc, oldCom);
      cmm.computeMatrixDot(mb, mbc, oldCom, oldComVel);

      BOOST_CHECK_SMALL((cmmMatrix - cmm.matrix()).norm(), TOL);
      BOOST_CHECK_SMALL((cmmMatrixDot - cmm.matrixDot()).norm(), TOL);

      rbd::eulerIntegration(mb, mbc, 1e-8);

      rbd::forwardKinematics(mb, mbc);
      rbd::forwardVelocity(mb, mbc);
      rbd::forwardAcceleration(mb, mbc);

      rbd::paramToVector(mbc.alpha, alpha);
      rbd::paramToVector(mbc.alphaD, alphaD);

      Vector3d newCom = rbd::computeCoM(mb, mbc);
      ForceVecd newMomentum = rbd::computeCentroidalMomentum(mb, mbc, newCom);
      ForceVecd momentumDotDiff = (newMomentum - oldMomentum) * (1. / 1e-8);

      BOOST_CHECK_SMALL((momentumDot - momentumDotDiff).vector().norm(), TOL);
    }
  }

  // test JDot·q against CentroidalMomentumMatrix::normalMomentumDot
  for(int i = 0; i < 50; ++i)
  {
    std::vector<double> weight(static_cast<size_t>(mb.nrBodies()));
    for(std::size_t i = 0; i < weight.size(); ++i)
    {
      weight[i] = Eigen::Matrix<double, 1, 1>::Random()(0);
    }

    CentroidalMomentumMatrix cmmW(mb, weight);

    q.setRandom();
    q.segment<4>(mb.jointPosInParam(mb.jointIndexByName("j3"))).normalize();
    alpha.setRandom();
    alphaD.setZero();
    rbd::vectorToParam(q, mbc.q);
    rbd::vectorToParam(alpha, mbc.alpha);
    // calcul the normal acceleration since alphaD is zero
    rbd::vectorToParam(alphaD, mbc.alphaD);

    rbd::forwardKinematics(mb, mbc);
    rbd::forwardVelocity(mb, mbc);
    rbd::forwardAcceleration(mb, mbc);

    Vector3d com = rbd::computeCoM(mb, mbc);
    Vector3d comDot = rbd::computeCoMVelocity(mb, mbc);
    ForceVecd normalMomentumDot1 = cmmW.normalMomentumDot(mb, mbc, com, comDot);
    ForceVecd normalMomentumDot2 = cmmW.normalMomentumDot(mb, mbc, com, comDot, mbc.bodyAccB);
    cmmW.computeMatrixDot(mb, mbc, com, comDot);

    ForceVecd normalMomentumDotM(cmmW.matrixDot() * alpha);

    BOOST_CHECK_SMALL((normalMomentumDot1 - normalMomentumDotM).vector().norm(), TOL);
    BOOST_CHECK_SMALL((normalMomentumDot2 - normalMomentumDotM).vector().norm(), TOL);
  }
}

BOOST_AUTO_TEST_CASE(centroidalInertia)
{
  rbd::MultiBody mb;
  rbd::MultiBodyConfig mbc;
  rbd::MultiBodyGraph mbg;
  std::tie(mb, mbc, mbg) = makeXYZSarm();

  Eigen::VectorXd q(mb.nrParams());
  Eigen::VectorXd alpha(mb.nrDof());

  Eigen::Matrix6d ci;
  Eigen::Vector6d cm;
  Eigen::Vector6d av;

<<<<<<< HEAD
  Eigen::Matrix6d ci_improved;

  rbd::CentroidalMomentumMatrix cmm(mb);
  rbd::ForwardDynamics fd(mb);

  // Test two Composite-rigid-body inertia against each other 
  for(int i = 0; i < 100; ++i)
  {
    q.setRandom();
    q.segment<4>(mb.jointPosInParam(mb.jointIndexByName("j3"))).normalize();
    alpha.setRandom();
    rbd::vectorToParam(q, mbc.q);
    rbd::vectorToParam(alpha, mbc.alpha);

    rbd::forwardKinematics(mb, mbc);
    rbd::forwardVelocity(mb, mbc);
    rbd::forwardAcceleration(mb, mbc);

    fd.forwardDynamics(mb, mbc);


    Eigen::Vector3d com = rbd::computeCoM(mb, mbc);
    rbd::computeCentroidalInertia(mb, mbc, com, ci, cm, av);
    rbd::computeCentroidalInertia(fd.H(), com, ci_improved);

    //std::cout<<"The improved Centroidal Inertia is: "<<std::endl<<ci_improved<<std::endl;
    //std::cout<<"The Centroidal Inertia is: "<<std::endl<<ci<<std::endl;


    // Compute the mass: 
    double mass = 0.0;
    for (auto & body:mb.bodies())
    {
      mass+=body.inertia().mass(); 
    }

    //std::cout<<"The robot mass is: "<<std::endl<<mass<<std::endl;

    //Eigen::Vector6d ci_diag = ci.diagonal();
    //Eigen::Vector6d ci_improved_diag = ci_improved.diagonal();

    //BOOST_CHECK_SMALL((ci_improved_diag.tail(3) - ci_diag.tail(3)).norm(), TOL);
    //BOOST_CHECK_SMALL((ci_improved_diag.head<3>() - ci_diag.head<3>()).norm(), TOL);

    cmm.computeMatrix(mb, mbc, com);

    Eigen::Matrix6d cmmMatrix;
    Eigen::Vector6d cmmMatrixdqd;

    computeCentroidalInertia(
		mbc,
		fd.H(), 
		fd.C(), 
		com,
		cmmMatrix,
		cmmMatrixdqd
		);


    BOOST_CHECK_SMALL((cmmMatrix - cmm.matrix()).norm(), TOL);

    sva::ForceVecd momentumM(cmm.matrix() * alpha);
    sva::ForceVecd improved_momentumM(cmmMatrix * alpha);

    BOOST_CHECK_SMALL((improved_momentumM- momentumM).vector().norm(), TOL);

  }

  // Test rbd::comVelocity against average velocity
  
=======
  // Test rbd::comVelocity against average velocity
  
  /*
>>>>>>> 7d984882
  for(int i = 0; i < 100; ++i)
  {
    q.setRandom();
    q.segment<4>(mb.jointPosInParam(mb.jointIndexByName("j3"))).normalize();
    alpha.setRandom();
    rbd::vectorToParam(q, mbc.q);
    rbd::vectorToParam(alpha, mbc.alpha);

    rbd::forwardKinematics(mb, mbc);
    rbd::forwardVelocity(mb, mbc);
    rbd::forwardAcceleration(mb, mbc);

    Eigen::Vector3d com = rbd::computeCoM(mb, mbc);
    Eigen::Vector3d comVelocity = rbd::computeCoMVelocity(mb, mbc);
    rbd::computeCentroidalInertia(mb, mbc, com, ci, cm, av);

    BOOST_CHECK_SMALL((av.tail(3) - comVelocity).norm(), TOL);
  }
<<<<<<< HEAD

  // Same test with in-place overload
=======
  */

  // Same test with in-place overload
  
>>>>>>> 7d984882
  for(int i = 0; i < 100; ++i)
  {
    q.setRandom();
    q.segment<4>(mb.jointPosInParam(mb.jointIndexByName("j3"))).normalize();
    alpha.setRandom();
    rbd::vectorToParam(q, mbc.q);
    rbd::vectorToParam(alpha, mbc.alpha);

    rbd::forwardKinematics(mb, mbc);
    rbd::forwardVelocity(mb, mbc);

    Eigen::Vector3d com = rbd::computeCoM(mb, mbc);
    Eigen::Vector3d comVelocity = rbd::computeCoMVelocity(mb, mbc);
    rbd::computeCentroidalInertia(mb, mbc, com, ci, av);

<<<<<<< HEAD
    BOOST_CHECK_SMALL((av.tail(3) - comVelocity).norm(), TOL);
  }
=======
    std::cout<<"i is: "<<i<<std::endl;
    std::cout<<"com vel is: "<<comVelocity.transpose()<<std::endl;
    std::cout<<"av linear vel is: "<<av.tail(3).transpose()<<std::endl;
    std::cout<<"av angular vel is: "<<av.head(3).transpose()<<std::endl;

    BOOST_CHECK_SMALL((av.tail(3) - comVelocity).norm(), TOL);
  }
  
>>>>>>> 7d984882
}<|MERGE_RESOLUTION|>--- conflicted
+++ resolved
@@ -230,7 +230,6 @@
   Eigen::Vector6d cm;
   Eigen::Vector6d av;
 
-<<<<<<< HEAD
   Eigen::Matrix6d ci_improved;
 
   rbd::CentroidalMomentumMatrix cmm(mb);
@@ -299,40 +298,6 @@
 
   }
 
-  // Test rbd::comVelocity against average velocity
-  
-=======
-  // Test rbd::comVelocity against average velocity
-  
-  /*
->>>>>>> 7d984882
-  for(int i = 0; i < 100; ++i)
-  {
-    q.setRandom();
-    q.segment<4>(mb.jointPosInParam(mb.jointIndexByName("j3"))).normalize();
-    alpha.setRandom();
-    rbd::vectorToParam(q, mbc.q);
-    rbd::vectorToParam(alpha, mbc.alpha);
-
-    rbd::forwardKinematics(mb, mbc);
-    rbd::forwardVelocity(mb, mbc);
-    rbd::forwardAcceleration(mb, mbc);
-
-    Eigen::Vector3d com = rbd::computeCoM(mb, mbc);
-    Eigen::Vector3d comVelocity = rbd::computeCoMVelocity(mb, mbc);
-    rbd::computeCentroidalInertia(mb, mbc, com, ci, cm, av);
-
-    BOOST_CHECK_SMALL((av.tail(3) - comVelocity).norm(), TOL);
-  }
-<<<<<<< HEAD
-
-  // Same test with in-place overload
-=======
-  */
-
-  // Same test with in-place overload
-  
->>>>>>> 7d984882
   for(int i = 0; i < 100; ++i)
   {
     q.setRandom();
@@ -348,17 +313,12 @@
     Eigen::Vector3d comVelocity = rbd::computeCoMVelocity(mb, mbc);
     rbd::computeCentroidalInertia(mb, mbc, com, ci, av);
 
-<<<<<<< HEAD
+    //std::cout<<"i is: "<<i<<std::endl;
+    //std::cout<<"com vel is: "<<comVelocity.transpose()<<std::endl;
+    //std::cout<<"av linear vel is: "<<av.tail(3).transpose()<<std::endl;
+    //std::cout<<"av angular vel is: "<<av.head(3).transpose()<<std::endl;
+
     BOOST_CHECK_SMALL((av.tail(3) - comVelocity).norm(), TOL);
   }
-=======
-    std::cout<<"i is: "<<i<<std::endl;
-    std::cout<<"com vel is: "<<comVelocity.transpose()<<std::endl;
-    std::cout<<"av linear vel is: "<<av.tail(3).transpose()<<std::endl;
-    std::cout<<"av angular vel is: "<<av.head(3).transpose()<<std::endl;
-
-    BOOST_CHECK_SMALL((av.tail(3) - comVelocity).norm(), TOL);
-  }
   
->>>>>>> 7d984882
 }