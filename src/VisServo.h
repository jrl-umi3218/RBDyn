// This file is part of RBDyn.
//
// RBDyn is free software: you can redistribute it and/or modify
// it under the terms of the GNU Lesser General Public License as published by
// the Free Software Foundation, either version 3 of the License, or
// (at your option) any later version.
//
// RBDyn is distributed in the hope that it will be useful,
// but WITHOUT ANY WARRANTY; without even the implied warranty of
// MERCHANTABILITY or FITNESS FOR A PARTICULAR PURPOSE.  See the
// GNU Lesser General Public License for more details.
//
// You should have received a copy of the GNU Lesser General Public License
// along with RBDyn.  If not, see <http://www.gnu.org/licenses/>.

#pragma once

// include
// SpaceVecAlg
#include <SpaceVecAlg/SpaceVecAlg>

#include <rbdyn/config.hh>

namespace rbd
{
/**
<<<<<<< HEAD
	 * Compute the interaction matrix of an image point
	 *
	 * @param point2d normalized image coordinates (x,y) = (X/Z, Y/Z)
	 * @param depthEstimate an estimate of the point depth Z
	 */
RBDYN_DLLAPI Eigen::MatrixXd interactionMatrix(const Eigen::Vector2d& point2d, double depthEstimate);

/**
	 * Compute the interaction matrix of an image point
	 *
	 * @param point3d metric location of the point relative to the camera frame
	 */
RBDYN_DLLAPI Eigen::MatrixXd interactionMatrix(const Eigen::Vector3d& point3d);
=======
	* Compute the interaction matrix of an image point
	*
	* @param point2d normalized image coordinates (x,y) = (X/Z, Y/Z)
	* @param depthEstimate an estimate of the point depth Z
	*/
Eigen::MatrixXd imagePointJacobian(const Eigen::Vector2d& point2d, const double depthEstimate);

/**
	* Compute the interaction matrix of an image point
	*
	* @param point3d metric location of the point relative to the camera frame
	*/
Eigen::MatrixXd imagePointJacobian(const Eigen::Vector3d& point3d);
>>>>>>> ae0765b9

/**
	* Compute the interaction matrix of a pose
	*
	* @param rotation matrix
	* @param rot_angle_threshold is the minimum angle of an axis angle representation where the angle
	*		is considered as zero
	*/
Eigen::MatrixXd poseJacobian(const Eigen::Matrix3d& rotation, const double rot_angle_threshold=1.0e-8);

/**
	* Compute the angle and axis of an angle-axis rotation representation given a rotation matrix
	*
	* @param rotation matrix as input
	* @param rot_angle as output angle
	* @param rot_axis as output axis
	*/
void getAngleAxis(const Eigen::Matrix3d& rotation, double& rot_angle, Eigen::Vector3d& rot_axis);
}
<|MERGE_RESOLUTION|>--- conflicted
+++ resolved
@@ -24,35 +24,19 @@
 namespace rbd
 {
 /**
-<<<<<<< HEAD
-	 * Compute the interaction matrix of an image point
-	 *
-	 * @param point2d normalized image coordinates (x,y) = (X/Z, Y/Z)
-	 * @param depthEstimate an estimate of the point depth Z
-	 */
-RBDYN_DLLAPI Eigen::MatrixXd interactionMatrix(const Eigen::Vector2d& point2d, double depthEstimate);
-
-/**
-	 * Compute the interaction matrix of an image point
-	 *
-	 * @param point3d metric location of the point relative to the camera frame
-	 */
-RBDYN_DLLAPI Eigen::MatrixXd interactionMatrix(const Eigen::Vector3d& point3d);
-=======
 	* Compute the interaction matrix of an image point
 	*
 	* @param point2d normalized image coordinates (x,y) = (X/Z, Y/Z)
 	* @param depthEstimate an estimate of the point depth Z
 	*/
-Eigen::MatrixXd imagePointJacobian(const Eigen::Vector2d& point2d, const double depthEstimate);
+RBDYN_DLLAPI Eigen::MatrixXd imagePointJacobian(const Eigen::Vector2d& point2d, const double depthEstimate);
 
 /**
 	* Compute the interaction matrix of an image point
 	*
 	* @param point3d metric location of the point relative to the camera frame
 	*/
-Eigen::MatrixXd imagePointJacobian(const Eigen::Vector3d& point3d);
->>>>>>> ae0765b9
+RBDYN_DLLAPI Eigen::MatrixXd imagePointJacobian(const Eigen::Vector3d& point3d);
 
 /**
 	* Compute the interaction matrix of a pose
