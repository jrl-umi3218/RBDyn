--- conflicted
+++ resolved
@@ -15,41 +15,11 @@
 namespace rbd
 {
 
-<<<<<<< HEAD
-ForwardDynamics::ForwardDynamics(const MultiBody& mb):
-	H_(mb.nrDof(), mb.nrDof()),
-	C_(mb.nrDof()),
-	CoriolisMat_(mb.nrDof(), mb.nrDof()),
-	I_st_(mb.nrBodies()),
-	F_(mb.nrJoints()),
-        HIr_(mb.nrDof(), mb.nrDof()),
-	acc_(mb.nrBodies()),
-	f_(mb.nrBodies()),
-	tmpFd_(mb.nrDof()),
-	dofPos_(mb.nrJoints()),
-	ldlt_(mb.nrDof())
+ForwardDynamics::ForwardDynamics(const MultiBody & mb)
+: H_(mb.nrDof(), mb.nrDof()), C_(mb.nrDof()), I_st_(mb.nrBodies()), F_(mb.nrJoints()), HIr_(mb.nrDof(), mb.nrDof()), 
+  acc_(mb.nrBodies()), f_(mb.nrBodies()), tmpFd_(mb.nrDof()), dofPos_(mb.nrJoints()), ldlt_(mb.nrDof())
 {
-        HIr_.setZero();
-	int dofP = 0;
-        
-	for(int i = 0; i < mb.nrJoints(); ++i)
-	{
-		F_[i].resize(6, mb.joint(i).dof());
-		dofPos_[i] = dofP;
-		dofP += mb.joint(i).dof();
-	}
-
-	CoriolisMat_.setZero();
-
-        for(int i = 0; i < mb.nrBodies(); ++i)
-	{
-	        jacs_.push_back(rbd::Jacobian(mb, mb.body(i).name()));
-	}
-=======
-ForwardDynamics::ForwardDynamics(const MultiBody & mb)
-: H_(mb.nrDof(), mb.nrDof()), C_(mb.nrDof()), I_st_(mb.nrBodies()), F_(mb.nrJoints()), acc_(mb.nrBodies()),
-  f_(mb.nrBodies()), tmpFd_(mb.nrDof()), dofPos_(mb.nrJoints()), ldlt_(mb.nrDof())
-{
+  HIr_.setZero();
   int dofP = 0;
   for(int i = 0; i < mb.nrJoints(); ++i)
   {
@@ -57,7 +27,6 @@
     dofPos_[i] = dofP;
     dofP += mb.joint(i).dof();
   }
->>>>>>> 79daabe8
 }
 
 void ForwardDynamics::forwardDynamics(const MultiBody & mb, MultiBodyConfig & mbc)
@@ -72,7 +41,6 @@
   vectorToParam(tmpFd_, mbc.alphaD);
 }
 
-<<<<<<< HEAD
   void ForwardDynamics::computeHIr(const MultiBody& mb)
 {
 	for(int i = 0; i < mb.nrJoints(); ++i)
@@ -85,58 +53,6 @@
 	}
 }
 
-void ForwardDynamics::computeH(const MultiBody& mb, const MultiBodyConfig& mbc)
-{
-	const std::vector<Body>& bodies = mb.bodies();
-	const std::vector<Joint>& joints = mb.joints();
-	const std::vector<int>& pred = mb.predecessors();
-
-	H_.setZero();
-	for(std::size_t i = 0; i < bodies.size(); ++i)
-	{
-		I_st_[i] = bodies[i].inertia();
-	}
-
-	for(int i = static_cast<int>(bodies.size()) - 1; i >= 0; --i)
-	{
-		if(pred[i] != -1)
-		{
-			const sva::PTransformd& X_p_i = mbc.parentToSon[i];
-			I_st_[pred[i]] += X_p_i.transMul(I_st_[i]);
-		}
-
-		for(int dof = 0; dof < joints[i].dof(); ++dof)
-		{
-			F_[i].col(dof).noalias() = (I_st_[i]*
-					sva::MotionVecd(mbc.motionSubspace[i].col(dof))).vector();
-		}
-
-		H_.block(dofPos_[i], dofPos_[i], joints[i].dof(), joints[i].dof()).noalias() =
-			mbc.motionSubspace[i].transpose()*F_[i];
-
-		int j = i;
-		while(pred[j] != -1)
-		{
-			const sva::PTransformd& X_p_j = mbc.parentToSon[j];
-			for(int dof = 0; dof < joints[i].dof(); ++dof)
-			{
-				F_[i].col(dof) = X_p_j.transMul(sva::ForceVecd(F_[i].col(dof))).vector();
-			}
-			j = pred[j];
-
-			if(joints[j].dof() != 0)
-			{
-				H_.block(dofPos_[i], dofPos_[j], joints[i].dof(), joints[j].dof()).noalias() =
-					F_[i].transpose()*mbc.motionSubspace[j];
-
-				H_.block(dofPos_[j], dofPos_[i], joints[j].dof(), joints[i].dof()).noalias() =
-					H_.block(dofPos_[i], dofPos_[j], joints[i].dof(), joints[j].dof()).transpose();
-			}
-		}
-	}
-        
-        H_.noalias() = H_ + HIr_;
-=======
 void ForwardDynamics::computeH(const MultiBody & mb, const MultiBodyConfig & mbc)
 {
   const std::vector<Body> & bodies = mb.bodies();
@@ -185,7 +101,8 @@
       }
     }
   }
->>>>>>> 79daabe8
+
+  H_.noalias() = H_ + HIr_;
 }
 
 void ForwardDynamics::computeC(const MultiBody & mb, const MultiBodyConfig & mbc)
@@ -225,42 +142,7 @@
   }
 }
 
-<<<<<<< HEAD
-
-/*
-void ForwardDynamics::computeCoriolisMat(const rbd::MultiBody& mb, const rbd::MultiBodyConfig& mbc)
-{
-  CoriolisMat_.setZero();
-	
-	for(int i = 0; i < mb.nrBodies(); ++i)
-	{
-	        Eigen::MatrixXd j = jacs_[i].jacobian(mb, mbc);
-		Eigen::MatrixXd jac = Eigen::MatrixXd::Zero(6, mb.nrDof());
-		jacs_[i].fullJacobian(mb, j, jac);
-		
-		Eigen::MatrixXd jd = jacs_[i].jacobianDot(mb, mbc);
-		Eigen::MatrixXd jacDot = Eigen::MatrixXd::Zero(6, mb.nrDof());
-		jacs_[i].fullJacobian(mb, jd, jacDot);
-		
-		Eigen::Matrix3d rot = mbc.bodyPosW[i].rotation().transpose();            // Transposed due to Featherstone notation
-		Eigen::Matrix3d rotDot = SkewSymmetric(mbc.bodyVelW[i].angular()) * rot; // Transposed due to Featherstone notation
-
-		// C = \sum m_i J_{v_i}^T \dot{J}_{v_i}
-		//        + J_{w_i}^T R_i I_i R_i^T \dot{J}_{w_i}
-		//        + J_{w_i}^T \dot{R}_i I_i R_i^T J_{w_i}
-		
-		CoriolisMat_ += mb.body(i).inertia().mass() * jac.bottomRows<3>().transpose() * jacDot.bottomRows<3>();
-		CoriolisMat_ += jac.topRows<3>().transpose() * rot * mb.body(i).inertia().inertia() * rot.transpose() * jacDot.topRows<3>();
-		CoriolisMat_ += jac.topRows<3>().transpose() * rotDot * mb.body(i).inertia().inertia() * rot.transpose() * jac.topRows<3>();
-	}
-}
-*/
-
-
-void ForwardDynamics::sForwardDynamics(const MultiBody& mb, MultiBodyConfig& mbc)
-=======
 void ForwardDynamics::sForwardDynamics(const MultiBody & mb, MultiBodyConfig & mbc)
->>>>>>> 79daabe8
 {
   checkMatchParentToSon(mb, mbc);
   checkMatchMotionSubspace(mb, mbc);
@@ -277,13 +159,8 @@
 
 void ForwardDynamics::sComputeH(const MultiBody & mb, const MultiBodyConfig & mbc)
 {
-<<<<<<< HEAD
-	checkMatchParentToSon(mb, mbc);
-	// checkMatchMotionSubspace(mb, mbc);  // Commented out by Rafa as a test
-=======
   checkMatchParentToSon(mb, mbc);
-  checkMatchMotionSubspace(mb, mbc);
->>>>>>> 79daabe8
+  // checkMatchMotionSubspace(mb, mbc);  // Commented out by Rafa as a test
 
   computeH(mb, mbc);
 }
@@ -300,6 +177,7 @@
   computeC(mb, mbc);
 }
 
+/*
 Eigen::Matrix3d ForwardDynamics::SkewSymmetric(const Eigen::Vector3d& v)
 {
   Eigen::Matrix3d R = Eigen::Matrix3d::Zero();
@@ -309,5 +187,6 @@
   
   return R;
 }
+*/
 
 } // namespace rbd