--- conflicted
+++ resolved
@@ -384,150 +384,80 @@
 {
   checkMatchJointsVector(mb, mbc.jointTorque, "jointTorque");
 
-<<<<<<< HEAD
-	for(int i = 0; i < static_cast<int>(mbc.jointTorque.size()); ++i)
-	{
-		if(mbc.jointTorque[i].size() != static_cast<std::size_t>(mb.joint(i).dof()))
-		{
-			std::ostringstream str;
-			str << "Bad number of torque variable for Joint "
-					<< mb.joint(i) << " at position " << i << ": expected size "
-					<< mb.joint(i).dof() << " gave " << mbc.jointTorque[i].size();
-			throw std::domain_error(str.str());
-		}
-	}
-=======
   for(int i = 0; i < static_cast<int>(mbc.jointTorque.size()); ++i)
   {
     if(mbc.jointTorque[i].size() != static_cast<std::size_t>(mb.joint(i).dof()))
     {
       std::ostringstream str;
       str << "Bad number of torque variable for Joint " << mb.joint(i) << " at position " << i << ": expected size "
-          << mb.joint(i).dof() << " gived " << mbc.jointTorque[i].size();
+          << mb.joint(i).dof() << " gave " << mbc.jointTorque[i].size();
       throw std::domain_error(str.str());
     }
   }
->>>>>>> 79daabe8
 }
 
 void checkMatchMotionSubspace(const MultiBody & mb, const MultiBodyConfig & mbc)
 {
   checkMatchJointsVector(mb, mbc.motionSubspace, "motionSubspace");
 
-<<<<<<< HEAD
-	for(int i = 0; i < static_cast<int>(mbc.motionSubspace.size()); ++i)
-	{
-		if(mbc.motionSubspace[i].cols() != static_cast<unsigned>(mb.joint(i).dof()))
-		{
-			std::ostringstream str;
-			str << "Bad motionSubspace matrix size for Joint "
-					<< mb.joint(i) << " at position " << i << ": expected column number "
-					<< mb.joint(i).dof() << " gave " << mbc.motionSubspace[i].cols();
-			throw std::domain_error(str.str());
-		}
-	}
-=======
   for(int i = 0; i < static_cast<int>(mbc.motionSubspace.size()); ++i)
   {
     if(mbc.motionSubspace[i].cols() != static_cast<unsigned>(mb.joint(i).dof()))
     {
       std::ostringstream str;
       str << "Bad motionSubspace matrix size for Joint " << mb.joint(i) << " at position " << i
-          << ": expected column number " << mb.joint(i).dof() << " gived " << mbc.motionSubspace[i].cols();
+          << ": expected column number " << mb.joint(i).dof() << " gave " << mbc.motionSubspace[i].cols();
       throw std::domain_error(str.str());
     }
   }
->>>>>>> 79daabe8
 }
 
 void checkMatchQ(const MultiBody & mb, const MultiBodyConfig & mbc)
 {
   checkMatchJointsVector(mb, mbc.q, "Generalized position variable vector");
 
-<<<<<<< HEAD
-	for(int i = 0; i < static_cast<int>(mbc.q.size()); ++i)
-	{
-		if(mbc.q[i].size() != static_cast<std::size_t>(mb.joint(i).params()))
-		{
-			std::ostringstream str;
-			str << "Bad number of generalized position variable for Joint "
-					<< mb.joint(i) << " at position " << i << ": expected size "
-					<< mb.joint(i).params() << " gave " << mbc.q[i].size();
-			throw std::domain_error(str.str());
-		}
-	}
-=======
   for(int i = 0; i < static_cast<int>(mbc.q.size()); ++i)
   {
     if(mbc.q[i].size() != static_cast<std::size_t>(mb.joint(i).params()))
     {
       std::ostringstream str;
       str << "Bad number of generalized position variable for Joint " << mb.joint(i) << " at position " << i
-          << ": expected size " << mb.joint(i).params() << " gived " << mbc.q[i].size();
+          << ": expected size " << mb.joint(i).params() << " gave " << mbc.q[i].size();
       throw std::domain_error(str.str());
     }
   }
->>>>>>> 79daabe8
 }
 
 void checkMatchAlpha(const MultiBody & mb, const MultiBodyConfig & mbc)
 {
   checkMatchJointsVector(mb, mbc.alpha, "Generalized velocity variable vector");
 
-<<<<<<< HEAD
-	for(int i = 0; i < static_cast<int>(mbc.alpha.size()); ++i)
-	{
-		if(mbc.alpha[i].size() != static_cast<std::size_t>(mb.joint(i).dof()))
-		{
-			std::ostringstream str;
-			str << "Bad number of generalized velocity variable for Joint "
-					<< mb.joint(i) << " at position " << i << ": expected size "
-					<< mb.joint(i).dof() << " gave " << mbc.alpha[i].size();
-			throw std::domain_error(str.str());
-		}
-	}
-=======
   for(int i = 0; i < static_cast<int>(mbc.alpha.size()); ++i)
   {
     if(mbc.alpha[i].size() != static_cast<std::size_t>(mb.joint(i).dof()))
     {
       std::ostringstream str;
       str << "Bad number of generalized velocity variable for Joint " << mb.joint(i) << " at position " << i
-          << ": expected size " << mb.joint(i).dof() << " gived " << mbc.alpha[i].size();
+          << ": expected size " << mb.joint(i).dof() << " gave " << mbc.alpha[i].size();
       throw std::domain_error(str.str());
     }
   }
->>>>>>> 79daabe8
 }
 
 void checkMatchAlphaD(const MultiBody & mb, const MultiBodyConfig & mbc)
 {
   checkMatchJointsVector(mb, mbc.alphaD, "Generalized acceleration variable vector");
 
-<<<<<<< HEAD
-	for(int i = 0; i < static_cast<int>(mbc.alphaD.size()); ++i)
-	{
-		if(mbc.alphaD[i].size() != static_cast<std::size_t>(mb.joint(i).dof()))
-		{
-			std::ostringstream str;
-			str << "Bad number of generalized acceleration variable for Joint "
-					<< mb.joint(i) << " at position " << i << ": expected size "
-					<< mb.joint(i).dof() << " gave " << mbc.alphaD[i].size();
-			throw std::domain_error(str.str());
-		}
-	}
-=======
   for(int i = 0; i < static_cast<int>(mbc.alphaD.size()); ++i)
   {
     if(mbc.alphaD[i].size() != static_cast<std::size_t>(mb.joint(i).dof()))
     {
       std::ostringstream str;
       str << "Bad number of generalized acceleration variable for Joint " << mb.joint(i) << " at position " << i
-          << ": expected size " << mb.joint(i).dof() << " gived " << mbc.alphaD[i].size();
+          << ": expected size " << mb.joint(i).dof() << " gave " << mbc.alphaD[i].size();
       throw std::domain_error(str.str());
     }
   }
->>>>>>> 79daabe8
 }
 
 void checkMatchForce(const MultiBody & mb, const MultiBodyConfig & mbc)
