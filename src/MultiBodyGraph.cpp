/*
 * Copyright 2012-2019 CNRS-UM LIRMM, CNRS-AIST JRL
 */

// associated header
#include "RBDyn/MultiBodyGraph.h"

// includes
// std
#include <sstream>
#include <stdexcept>

// RBDyn
#include "RBDyn/Body.h"
#include "RBDyn/Joint.h"
#include "RBDyn/MultiBody.h"

namespace rbd
{

MultiBodyGraph::MultiBodyGraph(const std::string rootName)
: rootJointName_(rootName), nodes_(), joints_(), bodyNameToNode_(), jointNameToJoint_()
{
}

MultiBodyGraph::MultiBodyGraph(const MultiBodyGraph & mbg)
{
  copy(mbg);
}

MultiBodyGraph::~MultiBodyGraph()
{
  clear();
}

MultiBodyGraph & MultiBodyGraph::operator=(const MultiBodyGraph & mbg)
{
  if(&mbg != this)
  {
    clear();
    copy(mbg);
  }

  return *this;
}

void MultiBodyGraph::clear()
{
  // destroy all arc to avoid cyclic reference on nodes
  for(const std::shared_ptr<Node> & node : nodes_)
  {
    node->arcs.clear();
  }

  nodes_.clear();
  joints_.clear();
  bodyNameToNode_.clear();
  jointNameToJoint_.clear();
}

void MultiBodyGraph::addBody(const Body & B)
{

  if(bodyNameToNode_.find(B.name()) != bodyNameToNode_.end())
  {
    std::ostringstream msg;
    msg << "Body name: " << B.name() << " already exists.";
    throw std::domain_error(msg.str());
  }

  nodes_.push_back(std::make_shared<Node>(B));
  bodyNameToNode_[B.name()] = nodes_.back();
}

void MultiBodyGraph::addJoint(const Joint & J)
{
  // check that the joint name don't exist
  if(jointNameToJoint_.find(J.name()) != jointNameToJoint_.end())
  {
    std::ostringstream msg;
    msg << "Joint name: " << J.name() << " already exists.";
    throw std::domain_error(msg.str());
  }

  joints_.push_back(std::make_shared<Joint>(J));
  jointNameToJoint_[J.name()] = joints_.back();
}

void MultiBodyGraph::linkBodies(const std::string & b1Name,
                                const sva::PTransformd & tB1,
                                const std::string & b2Name,
                                const sva::PTransformd & tB2,
                                const std::string & jointName,
                                bool isB1toB2)
{
  std::shared_ptr<Node> b1 = bodyNameToNode_.at(b1Name);
  std::shared_ptr<Node> b2 = bodyNameToNode_.at(b2Name);
  std::shared_ptr<Joint> j = jointNameToJoint_.at(jointName);

  bool fj1 = isB1toB2 ? j->forward() : !j->forward();
  bool fj2 = !fj1;

  b1->arcs.emplace_back(tB1, *j, fj1, b2);
  b2->arcs.emplace_back(tB2, *j, fj2, b1);
}

const std::shared_ptr<MultiBodyGraph::Node> MultiBodyGraph::nodeByName(const std::string & name) const
{
  return bodyNameToNode_.at(name);
}

const std::shared_ptr<Joint> MultiBodyGraph::jointByName(const std::string & name) const
{
  return jointNameToJoint_.at(name);
}

std::size_t MultiBodyGraph::nrNodes() const
{
  return nodes_.size();
}

std::size_t MultiBodyGraph::nrJoints() const
{
  return joints_.size();
}

MultiBody MultiBodyGraph::makeMultiBody(const std::string & rootBodyName,
                                        bool isFixed,
                                        const sva::PTransformd & X_0_j0,
                                        const sva::PTransformd & X_b0_j0)
{
  return makeMultiBody(rootBodyName, isFixed ? Joint::Fixed : Joint::Free, X_0_j0, X_b0_j0);
}

MultiBody MultiBodyGraph::makeMultiBody(const std::string & rootBodyName,
                                        Joint::Type rootJointType,
                                        const sva::PTransformd & X_0_j0,
                                        const sva::PTransformd & X_b0_j0)
{
  return makeMultiBody(rootBodyName, rootJointType, Eigen::Vector3d::UnitZ(), X_0_j0, X_b0_j0);
}

MultiBody MultiBodyGraph::makeMultiBody(const std::string & rootBodyName,
                                        Joint::Type rootJointType,
                                        const Eigen::Vector3d & axis,
                                        const sva::PTransformd & X_0_j0,
                                        const sva::PTransformd & X_b0_j0)
{
  using namespace Eigen;

  std::vector<Body> bodies;
  std::vector<Joint> joints;

  std::vector<int> pred;
  std::vector<int> succ;
  std::vector<int> parent;
  std::vector<sva::PTransformd> Xt;

  std::shared_ptr<Node> rootNode = bodyNameToNode_.at(rootBodyName);
  Joint rootJoint(rootJointType, axis, true, rootJointName_);

  std::function<void(const std::shared_ptr<Node> curNode, const std::shared_ptr<Node> fromNode, const Joint & joint,
                     int p, int s, int par, const sva::PTransformd & Xt, const sva::PTransformd & Xbase)>
      makeTree;

  makeTree = [&](const std::shared_ptr<Node> curNode, const std::shared_ptr<Node> fromNode, const Joint & joint, int p,
                 int s, int par, const sva::PTransformd & Xti, const sva::PTransformd & Xbase) {
    // looking for transformation that go to fromNode
    sva::PTransformd XFrom = Xbase;
    for(Arc & a : curNode->arcs)
    {
      if(a.next == fromNode)
      {
        XFrom = a.X;
        break;
      }
    }

    bodies.emplace_back(XFrom.dualMul(curNode->body.inertia()), curNode->body.name());
    joints.push_back(joint);
    pred.push_back(p);
    succ.push_back(s);
    parent.push_back(par);
    Xt.push_back(Xti);

    int curInd = static_cast<int>(bodies.size()) - 1;
    for(Arc & a : curNode->arcs)
    {
      if(a.next != fromNode)
      {
        int nextInd = static_cast<int>(bodies.size());

        makeTree(a.next, curNode, a.joint, curInd, nextInd, curInd, a.X * XFrom.inv(), sva::PTransformd::Identity());
      }
    }
  };

  makeTree(rootNode, nullptr, rootJoint, -1, 0, -1, X_0_j0, X_b0_j0);

  return MultiBody(std::move(bodies), std::move(joints), std::move(pred), std::move(succ), std::move(parent),
                   std::move(Xt));
}

void MultiBodyGraph::removeJoint(const std::string & rootBodyName, const std::string & jointName)
{
  std::shared_ptr<Node> rootNode = bodyNameToNode_.at(rootBodyName);

  // only destroy the joint if it exists
  if(jointNameToJoint_.find(jointName) != jointNameToJoint_.end())
  {
    rmArc(*rootNode, rootJointName_, jointName);
  }
}

void MultiBodyGraph::removeJoints(const std::string & rootBodyName, const std::vector<std::string> & joints)
{
  std::shared_ptr<Node> rootNode = bodyNameToNode_.at(rootBodyName);

  for(const std::string & name : joints)
  {
    // only destroy the joint if it exists
    if(jointNameToJoint_.find(name) != jointNameToJoint_.end())
    {
      removeJoint(rootBodyName, name);
    }
  }
}

void MultiBodyGraph::mergeSubBodies(const std::string & rootBodyName,
                                    const std::string & jointName,
                                    const std::map<std::string, std::vector<double>> & jointPosByName)
{
  std::shared_ptr<Node> rootNode = bodyNameToNode_.at(rootBodyName);
  findMergeSubNodes(*rootNode, rootJointName_, jointName, jointPosByName);
}

std::map<std::string, sva::PTransformd> MultiBodyGraph::bodiesBaseTransform(const std::string & rootBodyName,
                                                                            const sva::PTransformd & X_b0_j0)
{
  std::map<std::string, sva::PTransformd> X_nb_b;

  std::function<void(const std::shared_ptr<Node> curNode, const std::shared_ptr<Node> fromNode,
                     const sva::PTransformd & Xbase)>
      computeTransform;

  computeTransform = [&](const std::shared_ptr<Node> curNode, const std::shared_ptr<Node> fromNode,
                         const sva::PTransformd & Xbase) {
    // looking for transformation that go to fromNode
    sva::PTransformd XFrom = Xbase;
    for(Arc & a : curNode->arcs)
    {
      if(a.next == fromNode)
      {
        XFrom = a.X;
        break;
      }
    }
    X_nb_b[curNode->body.name()] = XFrom.inv();

    for(Arc & a : curNode->arcs)
    {
      if(a.next != fromNode)
      {
        computeTransform(a.next, curNode, sva::PTransformd::Identity());
      }
    }
  };

  std::shared_ptr<Node> rootNode = bodyNameToNode_.at(rootBodyName);
  computeTransform(rootNode, nullptr, X_b0_j0);
  return std::move(X_nb_b);
}

std::map<std::string, std::vector<std::string>> MultiBodyGraph::successorJoints(const std::string & rootBodyName)
{
  std::map<std::string, std::vector<std::string>> successorJoints;

  std::function<void(const std::shared_ptr<Node> curNode, const std::shared_ptr<Node> fromNode)> computeSuccesors;

  computeSuccesors = [&](const std::shared_ptr<Node> curNode, const std::shared_ptr<Node> fromNode) {
    successorJoints[curNode->body.name()] = {};
    for(Arc & a : curNode->arcs)
    {
      if(a.next != fromNode)
      {
        successorJoints[curNode->body.name()].push_back(a.joint.name());
        computeSuccesors(a.next, curNode);
      }
    }
  };

  std::shared_ptr<Node> rootNode = bodyNameToNode_.at(rootBodyName);
  computeSuccesors(rootNode, nullptr);
  return std::move(successorJoints);
}

std::map<std::string, std::string> MultiBodyGraph::predecessorJoint(const std::string & rootBodyName)
{
  std::map<std::string, std::string> predJoint;

  std::function<void(const std::shared_ptr<Node> curNode, const std::shared_ptr<Node> fromNode,
                     const std::string & predJointName)>
      computePredecessor;

  computePredecessor = [&](const std::shared_ptr<Node> curNode, const std::shared_ptr<Node> fromNode,
                           const std::string & predJointName) {
    predJoint[curNode->body.name()] = predJointName;

    for(Arc & a : curNode->arcs)
    {
      if(a.next != fromNode)
      {
        computePredecessor(a.next, curNode, a.joint.name());
      }
    }
  };

  std::shared_ptr<Node> rootNode = bodyNameToNode_.at(rootBodyName);
  computePredecessor(rootNode, nullptr, rootJointName_);
  return std::move(predJoint);
}

MultiBodyGraph MultiBodyGraph::fixJoints(const MultiBodyGraph & other,
                                         const std::vector<std::string> & jointsToFix,
                                         bool fixAllJoints)
{
  MultiBodyGraph mbg(other);
  if(fixAllJoints)
  {
    for(auto & jointPtr : mbg.joints_)
    {
      if(jointPtr != nullptr)
      {
        jointPtr.reset(new Joint(Joint::Type::Fixed, Eigen::Vector3d::Zero(), jointPtr->forward(), jointPtr->name()));
      }
    }
  }
  else
  {
    for(const std::string & jointName : jointsToFix)
    {
      auto jointPtr = mbg.jointNameToJoint_.at(jointName);
      jointPtr.reset(new Joint(Joint::Type::Fixed, Eigen::Vector3d::Zero(), jointPtr->forward(), jointPtr->name()));
    }
  }

  for(auto & node : mbg.nodes_)
  {
    if(node == nullptr)
    {
      continue;
    }
    for(auto & arc : node->arcs)
    {
      const auto & jName = arc.joint.name();
      for(const auto & n : jointsToFix)
      {
        if(n == jName || fixAllJoints)
        {
          arc.joint = Joint(Joint::Type::Fixed, Eigen::Vector3d::Zero(), arc.joint.forward(), arc.joint.name());
          break;
        }
      }
    }
  }
  return mbg;
}

<<<<<<< HEAD
MultiBodyGraph MultiBodyGraph::fixRevJoints(const MultiBodyGraph& other, 
        const std::vector<std::string>& revJointsToFix)
{
  MultiBodyGraph mbg(other);

  for (const std::string& jointName : revJointsToFix)
  {
    auto jointPtr = mbg.jointNameToJoint_.at(jointName);

    if (jointPtr->type() == Joint::Type::Rev)
    {
      Eigen::Vector3d axis = jointPtr->motionSubspace().block<3, 1>(0, 0) / jointPtr->direction();
      jointPtr.reset(new Joint(Joint::Type::Rev_Fixed, axis, jointPtr->forward(), jointPtr->name()));
    }
  }

  for (auto& node : mbg.nodes_)
  {
    if (node == nullptr)
    {
      continue;
    }
    for (auto& arc : node->arcs)
    {
      const auto & jName = arc.joint.name();
      for (const auto & n : revJointsToFix)
      {
        if (n == jName && arc.joint.type() == Joint::Type::Rev)
        {
	  Eigen::Vector3d axis = arc.joint.motionSubspace().block<3, 1>(0, 0) / arc.joint.direction();
          arc.joint = Joint(Joint::Type::Rev_Fixed, axis, arc.joint.forward(), arc.joint.name());
          break;
        }
      }
    }
  }
  return mbg;
}

bool MultiBodyGraph::rmArc(Node& node, const std::string& parentJointName,
		const std::string& jointName)
=======
bool MultiBodyGraph::rmArc(Node & node, const std::string & parentJointName, const std::string & jointName)
>>>>>>> 79daabe8
{
  // depth first exploration of the graph
  // end when the joint is found
  for(auto it = node.arcs.begin(); it != node.arcs.end(); ++it)
  {
    if(it->joint.name() != parentJointName)
    {
      if(it->joint.name() == jointName)
      {
        rmArcFromMbg(*it);
        node.arcs.erase(it);
        return true;
      }
      else
      {
        if(rmArc(*it->next, it->joint.name(), jointName))
        {
          return true;
        }
      }
    }
  }
  return false;
}

void MultiBodyGraph::rmArcFromMbg(const Arc & arc)
{
  const std::shared_ptr<Joint> & joint = jointNameToJoint_.at(arc.joint.name());
  // erase the joint from joints list
  joints_.erase(std::find(joints_.begin(), joints_.end(), joint));
  // erase from map
  jointNameToJoint_.erase(arc.joint.name());
  // rm the sub node from joint list
  rmNodeFromMbg(arc.joint.name(), arc.next);
}

void MultiBodyGraph::rmNodeFromMbg(const std::string & jointNameFrom, const std::shared_ptr<Node> & node)
{
  for(const Arc & arc : node->arcs)
  {
    // if we call rmArcFromMbg on the parent joint a mass destruction will
    // occur
    if(arc.joint.name() != jointNameFrom)
    {
      rmArcFromMbg(arc);
    }
  }
  node->arcs.clear();

  bodyNameToNode_.erase(node->body.name());
  nodes_.erase(std::find(nodes_.begin(), nodes_.end(), node));
}

bool MultiBodyGraph::findMergeSubNodes(Node & node,
                                       const std::string & parentJointName,
                                       const std::string & jointName,
                                       const std::map<std::string, std::vector<double>> & jointPosByName)
{
  for(auto it = node.arcs.begin(); it != node.arcs.end(); ++it)
  {
    if(it->joint.name() != parentJointName)
    {
      if(it->joint.name() == jointName)
      {
        // compute the body inertia merged with childs of jointId
        sva::RBInertiad newInertia = mergeInertia(
            node.body.inertia(), mergeSubNodes(*it->next, jointName, jointPosByName), it->joint, it->X, jointPosByName);

        // create the new body with merged sub nodes
        node.body = Body(newInertia, node.body.name());

        // remove sub nodes
        rmArcFromMbg(*it);
        node.arcs.erase(it);
        return true;
      }
      else
      {
        if(findMergeSubNodes(*it->next, it->joint.name(), jointName, jointPosByName))
        {
          return true;
        }
      }
    }
  }
  return false;
}

sva::RBInertiad MultiBodyGraph::mergeSubNodes(Node & node,
                                              const std::string & parentJointName,
                                              const std::map<std::string, std::vector<double>> & jointPosByName)
{
  sva::RBInertiad newInertia(node.body.inertia());

  for(const Arc & arc : node.arcs)
  {
    if(arc.joint.name() != parentJointName)
    {
      newInertia = mergeInertia(newInertia, mergeSubNodes(*arc.next, arc.joint.name(), jointPosByName), arc.joint,
                                arc.X, jointPosByName);
    }
  }

  // looking for transformation that go to parent joint
  sva::PTransformd X_cb_jp = sva::PTransformd::Identity();
  for(const Arc & arc : node.arcs)
  {
    if(arc.joint.name() == parentJointName)
    {
      X_cb_jp = arc.X;
      break;
    }
  }

  return X_cb_jp.dualMul(newInertia);
}

sva::RBInertiad MultiBodyGraph::mergeInertia(const sva::RBInertiad & parentInertia,
                                             const sva::RBInertiad & childInertia,
                                             const Joint & joint,
                                             const sva::PTransformd & X_p_j,
                                             const std::map<std::string, std::vector<double>> & jointPosByName)
{
  if(jointPosByName.find(joint.name()) == jointPosByName.end())
  {
    std::ostringstream msg;
    msg << "jointPosByName  must contain joint " << joint.name() << " configuration";
    throw std::out_of_range(msg.str());
  }

  if(int(jointPosByName.at(joint.name()).size()) != joint.params())
  {
    std::ostringstream msg;
    msg << "joint " << joint.name() << " needs " << joint.params() << " parameters";
    throw std::domain_error(msg.str());
  }

  sva::PTransformd jointConfig = joint.pose(jointPosByName.at(joint.name()));
  // transformation from current body to joint in next body
  sva::PTransformd X_cb_jnb = jointConfig * X_p_j;

  // set merged sub inertia in current body base and add it to the current inertia
  return parentInertia + X_cb_jnb.transMul(childInertia);
}

void MultiBodyGraph::copy(const rbd::MultiBodyGraph & mbg)
{
  rootJointName_ = mbg.rootJointName_;

  // copy nodes (whitout Arc) en fill bodyId2Node
  for(const std::shared_ptr<Node> & node : mbg.nodes_)
  {
    Node newNode(node->body);
    nodes_.push_back(std::make_shared<Node>(newNode));
    bodyNameToNode_[node->body.name()] = nodes_.back();
  }

  // copy joints en fill jointId2Node
  for(const std::shared_ptr<Joint> & joint : mbg.joints_)
  {
    joints_.push_back(std::make_shared<Joint>(*joint));
    jointNameToJoint_[joint->name()] = joints_.back();
  }

  // create arc for each node
  for(std::size_t i = 0; i < nodes_.size(); ++i)
  {
    const Node & nodeToCopy = *mbg.nodes_[i];
    Node & nodeToFill = *nodes_[i];
    for(const Arc & arc : nodeToCopy.arcs)
    {
      Arc newArc;
      newArc.X = arc.X;
      newArc.joint = arc.joint;
      newArc.next = bodyNameToNode_[arc.next->body.name()];
      nodeToFill.arcs.push_back(newArc);
    }
  }
}

} // namespace rbd<|MERGE_RESOLUTION|>--- conflicted
+++ resolved
@@ -366,9 +366,8 @@
   return mbg;
 }
 
-<<<<<<< HEAD
 MultiBodyGraph MultiBodyGraph::fixRevJoints(const MultiBodyGraph& other, 
-        const std::vector<std::string>& revJointsToFix)
+                                            const std::vector<std::string>& revJointsToFix)
 {
   MultiBodyGraph mbg(other);
 
@@ -406,11 +405,7 @@
   return mbg;
 }
 
-bool MultiBodyGraph::rmArc(Node& node, const std::string& parentJointName,
-		const std::string& jointName)
-=======
 bool MultiBodyGraph::rmArc(Node & node, const std::string & parentJointName, const std::string & jointName)
->>>>>>> 79daabe8
 {
   // depth first exploration of the graph
   // end when the joint is found
