# Copyright 2012-2016 CNRS-UM LIRMM, CNRS-AIST JRL
#
# This file is part of RBDyn.
#
# RBDyn is free software: you can redistribute it and/or modify
# it under the terms of the GNU Lesser General Public License as published by
# the Free Software Foundation, either version 3 of the License, or
# (at your option) any later version.
#
# RBDyn is distributed in the hope that it will be useful,
# but WITHOUT ANY WARRANTY; without even the implied warranty of
# MERCHANTABILITY or FITNESS FOR A PARTICULAR PURPOSE.  See the
# GNU Lesser General Public License for more details.
#
# You should have received a copy of the GNU Lesser General Public License
# along with RBDyn.  If not, see <http://www.gnu.org/licenses/>.

set(SOURCES MultiBodyGraph.cpp MultiBody.cpp MultiBodyConfig.cpp
  FK.cpp FV.cpp FA.cpp Jacobian.cpp ID.cpp IK.cpp IS.cpp FD.cpp EulerIntegration.cpp
  CoM.cpp Momentum.cpp ZMP.cpp IDIM.cpp VisServo.cpp)
set(HEADERS Body.h Joint.h MultiBodyGraph.h MultiBody.h MultiBodyConfig.h
  FK.h FV.h FA.h Jacobian.h ID.h IK.h IS.h FD.h EulerIntegration.h CoM.h
  Momentum.h ZMP.h IDIM.h VisServo.h)

add_library(RBDyn SHARED ${SOURCES} ${HEADERS})
PKG_CONFIG_USE_DEPENDENCY(RBDyn SpaceVecAlg)
set_target_properties(RBDyn PROPERTIES COMPILE_FLAGS "-Drbdyn_EXPORTS")
set_target_properties(RBDyn PROPERTIES SOVERSION 0 VERSION 0.9.0)
<<<<<<< HEAD


# Targets:
#   * <prefix>/lib/libbar.a
#   * <prefix>/lib/libbaz.a
#   * header location after install: <prefix>/include/foo/Bar.hpp
#   * headers can be included by C++ code `#include <foo/Bar.hpp>`
install(
    TARGETS RBDyn
    EXPORT "${TARGETS_EXPORT_NAME}"
    LIBRARY DESTINATION "lib"
    ARCHIVE DESTINATION "lib"
    RUNTIME DESTINATION "bin"
    INCLUDES DESTINATION "${INCLUDE_INSTALL_DIR}"
)
install(FILES ${HEADERS} DESTINATION ${INCLUDE_INSTALL_DESTINATION})
=======

set(INSTALL_PATH include/RBDyn)
install(FILES ${HEADERS} DESTINATION ${INSTALL_PATH})
install(TARGETS RBDyn 
                      RUNTIME DESTINATION bin
                      LIBRARY DESTINATION lib
                      ARCHIVE DESTINATION lib
)
>>>>>>> 0f63e5e1
<|MERGE_RESOLUTION|>--- conflicted
+++ resolved
@@ -26,14 +26,8 @@
 PKG_CONFIG_USE_DEPENDENCY(RBDyn SpaceVecAlg)
 set_target_properties(RBDyn PROPERTIES COMPILE_FLAGS "-Drbdyn_EXPORTS")
 set_target_properties(RBDyn PROPERTIES SOVERSION 0 VERSION 0.9.0)
-<<<<<<< HEAD
 
 
-# Targets:
-#   * <prefix>/lib/libbar.a
-#   * <prefix>/lib/libbaz.a
-#   * header location after install: <prefix>/include/foo/Bar.hpp
-#   * headers can be included by C++ code `#include <foo/Bar.hpp>`
 install(
     TARGETS RBDyn
     EXPORT "${TARGETS_EXPORT_NAME}"
@@ -42,14 +36,4 @@
     RUNTIME DESTINATION "bin"
     INCLUDES DESTINATION "${INCLUDE_INSTALL_DIR}"
 )
-install(FILES ${HEADERS} DESTINATION ${INCLUDE_INSTALL_DESTINATION})
-=======
-
-set(INSTALL_PATH include/RBDyn)
-install(FILES ${HEADERS} DESTINATION ${INSTALL_PATH})
-install(TARGETS RBDyn 
-                      RUNTIME DESTINATION bin
-                      LIBRARY DESTINATION lib
-                      ARCHIVE DESTINATION lib
-)
->>>>>>> 0f63e5e1
+install(FILES ${HEADERS} DESTINATION ${INCLUDE_INSTALL_DESTINATION})