--- conflicted
+++ resolved
@@ -29,353 +29,7 @@
 class RBDYN_DLLAPI MultiBody
 {
 public:
-<<<<<<< HEAD
-	MultiBody();
-
-	/**
-		* @param bodies Bodies of the multibody system.
-		* @param joints Joints of the mutibody system.
-		* @param pred Predeccesor body index of each joint.
-		* @param succ Successor body index of each joint.
-		* @param parent Parent body index of each body.
-		* @param Xt Transformation from the body base to joint i.
-		*/
-	MultiBody(std::vector<Body> bodies, std::vector<Joint> joints,
-		std::vector<int> pred, std::vector<int> succ,
-		std::vector<int> parent,
-		std::vector<sva::PTransformd> Xt);
-
-	/// @return Number of bodies.
-	int nrBodies() const
-	{
-		return static_cast<int>(bodies_.size());
-	}
-
-	/// @return Number of joints.
-	int nrJoints() const
-	{
-		return static_cast<int>(joints_.size());
-	}
-
-	/// @return Bodies of the multibody system.
-	const std::vector<Body>& bodies() const
-	{
-		return bodies_;
-	}
-
-	/// Set bodies of the multibody system.
-	void bodies(std::vector<Body> b)
-	{
-		bodies_ = std::move(b);
-	}
-
-	/// @return Body at num position in bodies list.
-	const Body& body(int num) const
-	{
-		return bodies_[num];
-	}
-
-	/// Set the body num in bodies list.
-	void body(int num, const Body& b)
-	{
-		bodies_[num] = b;
-	}
-
-	/// @return Joints of the multibody system.
-	const std::vector<Joint>& joints() const
-	{
-		return joints_;
-	}
-
-	/// @return Joint at num position in joint list.
-	const Joint& joint(int num) const
-	{
-		return joints_[num];
-	}
-
-	/// @return Predeccesor body index of each joint.
-	const std::vector<int>& predecessors() const
-	{
-		return pred_;
-	}
-
-	/// @return Predecessor body of joint num.
-	int predecessor(int num) const
-	{
-		return pred_[num];
-	}
-
-	/// @return Successor body index of each joint.
-	const std::vector<int>& successors() const
-	{
-		return succ_;
-	}
-
-	/// @return Successor body of joint num.
-	int successor(int num) const
-	{
-		return succ_[num];
-	}
-
-	/// @return Parent body index of each body.
-	const std::vector<int>& parents() const
-	{
-		return parent_;
-	}
-
-	/// @return Parent body of body num.
-	int parent(int num) const
-	{
-		return parent_[num];
-	}
-
-	/// @return Transformation from the body base to joint i
-	const std::vector<sva::PTransformd>& transforms() const
-	{
-		return Xt_;
-	}
-
-	/// @return Set Transformation from the body base to joint i
-	void transforms(std::vector<sva::PTransformd> Xt)
-	{
-		Xt_ = std::move(Xt);
-	}
-
-	/// @return Transformation from the body base to joint num
-	const sva::PTransformd& transform(int num) const
-	{
-		return Xt_[num];
-	}
-
-	/// Set the transformation from the body base to joint num
-	void transform(int num, const sva::PTransformd& Xt)
-	{
-		Xt_[num] = Xt;
-	}
-
-	/// @return Index of the body with name 'name'.
-	int bodyIndexByName(const std::string& name) const
-	{
-		return bodyNameToInd_.find(name)->second;
-	}
-
-	/// @return Index of the joint with name 'name'.
-	int jointIndexByName(const std::string& name) const
-	{
-		return jointNameToInd_.find(name)->second;
-	}
-
-	/// @return Hash map of body index by name.
-	const std::unordered_map<std::string, int>& bodyIndexByName() const
-	{
-		return bodyNameToInd_;
-	}
-
-	/// @return Hash map of joint index by name.
-	const std::unordered_map<std::string, int>& jointIndexByName() const
-	{
-		return jointNameToInd_;
-	}
-
-	/// @return the joint i position in parameter vector (q).
-	int jointPosInParam(int i) const
-	{
-		return jointPosInParam_[i];
-	}
-
-	/// @return the joint i position in dof vector (alpha, alphaD…).
-	int jointPosInDof(int i) const
-	{
-		return jointPosInDof_[i];
-	}
-
-	/// @return the joint position in parameter vector (q).
-	const std::vector<int>& jointsPosInParam() const
-	{
-		return jointPosInParam_;
-	}
-
-	/// @return the joint position in dof vector (alpha, alphaD…).
-	const std::vector<int>& jointsPosInDof() const
-	{
-		return jointPosInDof_;
-	}
-
-	/// @return Total number of parameters.
-	int nrParams() const
-	{
-		return nrParams_;
-	}
-
-	/// @return Total number of DoF.
-	int nrDof() const
-	{
-		return nrDof_;
-	}
-
-
-
-	// safe accessors version for python binding
-
-	/** Safe version of @see bodies.
-		* @throw std::runtime_error.
-		*/
-	void sBodies(std::vector<Body> b)
-	{
-		if(b.size() != bodies_.size())
-		{
-			std::ostringstream str;
-			str << "bodies vector size mismatch: expected size "
-					<< bodies_.size() << " gived " << b.size();
-			throw std::runtime_error(str.str());
-		}
-		bodies(b);
-	}
-
-	/** Safe version of @see body.
-		* @throw std::out_of_range.
-		*/
-	const Body& sBody(int num) const
-	{
-		return bodies_.at(num);
-	}
-
-	/** Safe version of @see body.
-		* @throw std::out_of_range.
-		*/
-	void sBody(int num, const Body& b)
-	{
-		bodies_.at(num) = b;
-	}
-
-	/** Safe version of @see joint.
-		* @throw std::out_of_range.
-		*/
-	const Joint& sJoint(int num) const
-	{
-		return joints_.at(num);
-	}
-
-	/** Safe version of @see predecessor.
-		* @throw std::out_of_range.
-		*/
-	int sPredecessor(int num) const
-	{
-		return pred_.at(num);
-	}
-
-	/** Safe version of @see successor.
-		* @throw std::out_of_range.
-		*/
-	int sSuccessor(int num) const
-	{
-		return succ_.at(num);
-	}
-
-	/** Safe version of @see parent.
-		* @throw std::out_of_range.
-		*/
-	int sParent(int num) const
-	{
-		return parent_.at(num);
-	}
-
-	/** Safe version of @see transforms.
-		* @throw std::runtime_error.
-		*/
-	void sTransforms(std::vector<sva::PTransformd> Xt)
-	{
-		if(Xt.size() != Xt_.size())
-		{
-			std::ostringstream str;
-			str << "transform vector size mismatch: expected size "
-					<< Xt_.size() << " gived " << Xt.size();
-			throw std::runtime_error(str.str());
-		}
-		transforms(Xt);
-	}
-
-	/** Safe version of @see transform.
-		* @throw std::out_of_range.
-		*/
-	const sva::PTransformd& sTransform(int num) const
-	{
-		return Xt_.at(num);
-	}
-
-	/** Safe version of @see transform.
-		* @throw std::out_of_range.
-		*/
-	void sTransform(int num, const sva::PTransformd& Xt)
-	{
-		Xt_.at(num) = Xt;
-	}
-
-	/** Safe version of @see jointPosInParam.
-		* @throw std::out_of_range.
-		*/
-	int sJointPosInParam(int i) const
-	{
-		return jointPosInParam_.at(i);
-	}
-
-	/** Safe version of @see jointPosInDof.
-		* @throw std::out_of_range.
-		*/
-	int sJointPosInDof(int i) const
-	{
-		return jointPosInDof_.at(i);
-	}
-
-	/** Safe version of @see bodyIndexByName.
-	 * @throw std::out_of_range
-	 */
-
-	int sBodyIndexByName(const std::string& name) const
-	{
-		return bodyNameToInd_.at(name);
-	}
-
-	/** Safe version of @see jointIndexByName.
-	 * @throw std::out_of_range
-	 */
-
-	int sJointIndexByName(const std::string& name) const
-	{
-		return jointNameToInd_.at(name);
-	}
-
-        void setJointRotorInertia(int num, double Ir)
-        {
-                joints_[num].setRotorInertia(Ir);
-        }
-
-        void setJointGearRatio(int num, double gr)
-        {
-                joints_[num].setGearRatio(gr);
-        }
-
-private:
-	std::vector<Body> bodies_;
-	std::vector<Joint> joints_;
-
-	std::vector<int> pred_;
-	std::vector<int> succ_;
-	std::vector<int> parent_;
-	/// Transformation from the body base to joint i
-	std::vector<sva::PTransformd> Xt_;
-
-	std::unordered_map<std::string, int> bodyNameToInd_;
-	std::unordered_map<std::string, int> jointNameToInd_;
-
-	/// Position of joint i in parameter vector.
-	std::vector<int> jointPosInParam_;
-	/// Position of joint i in dof vector (velocity, acceleration…).
-	std::vector<int> jointPosInDof_;
-
-	int nrParams_;
-	int nrDof_;
-=======
+
   MultiBody();
 
   /**
@@ -561,6 +215,16 @@
     return nrDof_;
   }
 
+  void setJointRotorInertia(int num, double Ir)
+  {
+    joints_[num].setRotorInertia(Ir);
+  }
+  
+  void setJointGearRatio(int num, double gr)
+  {
+    joints_[num].setGearRatio(gr);
+  }
+  
   // safe accessors version for python binding
 
   /** Safe version of @see bodies.
@@ -709,7 +373,6 @@
 
   int nrParams_;
   int nrDof_;
->>>>>>> 79daabe8
 };
 
 } // namespace rbd