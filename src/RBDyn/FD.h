--- conflicted
+++ resolved
@@ -12,16 +12,9 @@
 #include <Eigen/Core>
 
 // SpaceVecAlg
-<<<<<<< HEAD
 #include <SpaceVecAlg/SpaceVecAlg>
 
-#include "Jacobian.h"
-
-=======
->>>>>>> 79daabe8
 #include <rbdyn/config.hh>
-
-#include <SpaceVecAlg/SpaceVecAlg>
 
 namespace rbd
 {
@@ -34,88 +27,6 @@
 class RBDYN_DLLAPI ForwardDynamics
 {
 public:
-<<<<<<< HEAD
-	ForwardDynamics()
-	{}
-	/// @param mb MultiBody associated with this algorithm.
-	ForwardDynamics(const MultiBody& mb);
-
-	/**
-		* Compute the forward dynamics.
-		* @param mb MultiBody used has model.
-		* @param mbc Use parentToSon, motionSubspace jointVelocity, bodyVelB,
-		* bodyPosW, force, gravity and jointTorque.
-		* Fill alphaD generalized acceleration vector.
-		*/
-	void forwardDynamics(const MultiBody& mb, MultiBodyConfig& mbc);
-
-	/**
-		* Compute the diagonal of rotor inertias HIr that is added to the inertia matrix H.
-		* @param mb MultiBody used has model.
-		*/
-	void computeHIr(const MultiBody& mb);
-
-	/**
-		* Compute the inertia matrix H.
-		* @param mb MultiBody used has model.
-		* @param mbc Use parentToSon and motionSubspace.
-		*/
-	void computeH(const MultiBody& mb, const MultiBodyConfig& mbc);
-
-	/**
-		* Compute the non linear effect vector (coriolis, gravity, external force).
-		* @param mb MultiBody used has model.
-		* @param mbc Use parentToSon, motionSubspace jointVelocity, bodyVelB,
-		* bodyPosW, force and gravity.
-		*/
-	void computeC(const MultiBody& mb, const MultiBodyConfig& mbc);
-
-	/**
-	        * Compute the Coriolis factorization matrix
-		**/
-	// void computeCoriolisMat(const rbd::MultiBody& mb, const rbd::MultiBodyConfig& mbc);
-
-	/// @return The inertia matrix H.
-	const Eigen::MatrixXd& H() const
-	{
-		return H_;
-	}
-
-	/// @return The non linear effect vector (coriolis, gravity, external force).
-	const Eigen::VectorXd& C() const
-	{
-		return C_;
-	}
-
-	/// @return The Coriolis factorization matrix
-	//const Eigen::MatrixXd CoriolisMat() const
-	//{
-	//        return CoriolisMat_;
-	//}
-
-	/// @return Inertia of tho subtree rooted at body i.
-	const std::vector<sva::RBInertiad>& inertiaSubTree() const
-	{
-		return I_st_;
-	}
-
-	// safe version for python binding
-
-	/** safe version of @see forwardDynamics.
-		* @throw std::domain_error If mb don't match mbc.
-		*/
-	void sForwardDynamics(const MultiBody& mb, MultiBodyConfig& mbc);
-
-	/** safe version of @see computeH.
-		* @throw std::domain_error If mb don't match mbc.
-		*/
-	void sComputeH(const MultiBody& mb, const MultiBodyConfig& mbc);
-
-	/** safe version of @see computeC.
-		* @throw std::domain_error If mb don't match mbc.
-		*/
-	void sComputeC(const MultiBody& mb, const MultiBodyConfig& mbc);
-=======
   ForwardDynamics() {}
   /// @param mb MultiBody associated with this algorithm.
   ForwardDynamics(const MultiBody & mb);
@@ -128,6 +39,12 @@
    * Fill alphaD generalized acceleration vector.
    */
   void forwardDynamics(const MultiBody & mb, MultiBodyConfig & mbc);
+
+  /**
+   * Compute the diagonal of rotor inertias HIr that is added to the inertia matrix H.
+   * @param mb MultiBody used has model.
+   */
+  void computeHIr(const MultiBody& mb);
 
   /**
    * Compute the inertia matrix H.
@@ -178,43 +95,24 @@
    * @throw std::domain_error If mb don't match mbc.
    */
   void sComputeC(const MultiBody & mb, const MultiBodyConfig & mbc);
->>>>>>> 79daabe8
 
-	Eigen::Matrix3d SkewSymmetric(const Eigen::Vector3d& v);
+  // Eigen::Matrix3d SkewSymmetric(const Eigen::Vector3d& v);
 
 private:
-<<<<<<< HEAD
-	Eigen::MatrixXd H_;
-	Eigen::VectorXd C_;
-	Eigen::MatrixXd CoriolisMat_;
-
-	// H computation
-	std::vector<sva::RBInertiad> I_st_;
-	std::vector<Eigen::Matrix<double, 6, Eigen::Dynamic>> F_;
-        Eigen::MatrixXd HIr_;
-=======
   Eigen::MatrixXd H_;
   Eigen::VectorXd C_;
 
   // H computation
   std::vector<sva::RBInertiad> I_st_;
   std::vector<Eigen::Matrix<double, 6, Eigen::Dynamic>> F_;
->>>>>>> 79daabe8
+  Eigen::MatrixXd HIr_;
 
   // C computation
   std::vector<sva::MotionVecd> acc_;
   std::vector<sva::ForceVecd> f_;
 
-<<<<<<< HEAD
-	// Coriolis Computation
-	std::vector<rbd::Jacobian> jacs_;
-
-	// torque computation
-	Eigen::VectorXd tmpFd_;
-=======
   // torque computation
   Eigen::VectorXd tmpFd_;
->>>>>>> 79daabe8
 
   std::vector<int> dofPos_;
 
