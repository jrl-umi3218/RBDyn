// Copyright 2012-2017 CNRS-UM LIRMM, CNRS-AIST JRL
//
// This file is part of RBDyn.
//
// RBDyn is free software: you can redistribute it and/or modify
// it under the terms of the GNU Lesser General Public License as published by
// the Free Software Foundation, either version 3 of the License, or
// (at your option) any later version.
//
// RBDyn is distributed in the hope that it will be useful,
// but WITHOUT ANY WARRANTY; without even the implied warranty of
// MERCHANTABILITY or FITNESS FOR A PARTICULAR PURPOSE.  See the
// GNU Lesser General Public License for more details.
//
// You should have received a copy of the GNU Lesser General Public License
// along with RBDyn.  If not, see <http://www.gnu.org/licenses/>.

#pragma once

// includes
// std
#include <vector>

// Eigen
#include <Eigen/Core>

// SpaceVecAlg
#include <SpaceVecAlg/SpaceVecAlg>

#include "Jacobian.h"

#include <rbdyn/config.hh>

namespace rbd
{
class MultiBody;
struct MultiBodyConfig;

/**
	* Forward Dynamics algorithm.
	*/
class RBDYN_DLLAPI ForwardDynamics
{
public:
	ForwardDynamics()
	{}
	/// @param mb MultiBody associated with this algorithm.
	ForwardDynamics(const MultiBody& mb);

	/**
		* Compute the forward dynamics.
		* @param mb MultiBody used has model.
		* @param mbc Use parentToSon, motionSubspace jointVelocity, bodyVelB,
		* bodyPosW, force, gravity and jointTorque.
		* Fill alphaD generalized acceleration vector.
		*/
	void forwardDynamics(const MultiBody& mb, MultiBodyConfig& mbc);

	/**
		* Compute the inertia matrix H.
		* @param mb MultiBody used has model.
		* @param mbc Use parentToSon and motionSubspace.
		*/
	void computeH(const MultiBody& mb, const MultiBodyConfig& mbc);

	/**
		* Compute the non linear effect vector (coriolis, gravity, external force).
		* @param mb MultiBody used has model.
		* @param mbc Use parentToSon, motionSubspace jointVelocity, bodyVelB,
		* bodyPosW, force and gravity.
		*/
	void computeC(const MultiBody& mb, const MultiBodyConfig& mbc);

	/**
	        * Compute the Coriolis factorization matrix
		**/
<<<<<<< HEAD
	void computeCoriolisMat(const rbd::MultiBody& mb, const rbd::MultiBodyConfig& mbc);
=======
	// void computeCoriolisMat(const rbd::MultiBody& mb, const rbd::MultiBodyConfig& mbc);
>>>>>>> 733f34ef

	/// @return The inertia matrix H.
	const Eigen::MatrixXd& H() const
	{
		return H_;
	}

	/// @return The non linear effect vector (coriolis, gravity, external force).
	const Eigen::VectorXd& C() const
	{
		return C_;
	}

	/// @return The Coriolis factorization matrix
<<<<<<< HEAD
	const Eigen::MatrixXd CoriolisMat() const
	{
	        return CoriolisMat_;
	}
=======
	//const Eigen::MatrixXd CoriolisMat() const
	//{
	//        return CoriolisMat_;
	//}
>>>>>>> 733f34ef

	/// @return Inertia of tho subtree rooted at body i.
	const std::vector<sva::RBInertiad>& inertiaSubTree() const
	{
		return I_st_;
	}

	// safe version for python binding

	/** safe version of @see forwardDynamics.
		* @throw std::domain_error If mb don't match mbc.
		*/
	void sForwardDynamics(const MultiBody& mb, MultiBodyConfig& mbc);

	/** safe version of @see computeH.
		* @throw std::domain_error If mb don't match mbc.
		*/
	void sComputeH(const MultiBody& mb, const MultiBodyConfig& mbc);

	/** safe version of @see computeC.
		* @throw std::domain_error If mb don't match mbc.
		*/
	void sComputeC(const MultiBody& mb, const MultiBodyConfig& mbc);

	Eigen::Matrix3d SkewSymmetric(const Eigen::Vector3d& v);

private:
	Eigen::MatrixXd H_;
	Eigen::VectorXd C_;
	Eigen::MatrixXd CoriolisMat_;

	// H computation
	std::vector<sva::RBInertiad> I_st_;
	std::vector<Eigen::Matrix<double, 6, Eigen::Dynamic>> F_;
        Eigen::MatrixXd HIr_;

	// C computation
	std::vector<sva::MotionVecd> acc_;
	std::vector<sva::ForceVecd> f_;

	// Coriolis Computation
	std::vector<rbd::Jacobian> jacs_;

	// torque computation
	Eigen::VectorXd tmpFd_;

	std::vector<int> dofPos_;

	Eigen::LDLT<Eigen::MatrixXd> ldlt_;
};

} // namespace rbd
<|MERGE_RESOLUTION|>--- conflicted
+++ resolved
@@ -74,11 +74,7 @@
 	/**
 	        * Compute the Coriolis factorization matrix
 		**/
-<<<<<<< HEAD
-	void computeCoriolisMat(const rbd::MultiBody& mb, const rbd::MultiBodyConfig& mbc);
-=======
 	// void computeCoriolisMat(const rbd::MultiBody& mb, const rbd::MultiBodyConfig& mbc);
->>>>>>> 733f34ef
 
 	/// @return The inertia matrix H.
 	const Eigen::MatrixXd& H() const
@@ -93,17 +89,10 @@
 	}
 
 	/// @return The Coriolis factorization matrix
-<<<<<<< HEAD
-	const Eigen::MatrixXd CoriolisMat() const
-	{
-	        return CoriolisMat_;
-	}
-=======
 	//const Eigen::MatrixXd CoriolisMat() const
 	//{
 	//        return CoriolisMat_;
 	//}
->>>>>>> 733f34ef
 
 	/// @return Inertia of tho subtree rooted at body i.
 	const std::vector<sva::RBInertiad>& inertiaSubTree() const
