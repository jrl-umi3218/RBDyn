/*
 * Copyright 2012-2019 CNRS-UM LIRMM, CNRS-AIST JRL
 */

// associated header
#include "RBDyn/FD.h"

// includes
// RBDyn
#include "RBDyn/MultiBody.h"
#include "RBDyn/MultiBodyConfig.h"

// #include <iostream>

namespace rbd
{

ForwardDynamics::ForwardDynamics(const MultiBody & mb)
<<<<<<< HEAD
: H_(mb.nrDof(), mb.nrDof()), C_(mb.nrDof()), I_st_(mb.nrBodies()), F_(mb.nrJoints()), HIr_(mb.nrDof(), mb.nrDof()), 
  acc_(mb.nrBodies()), f_(mb.nrBodies()), tmpFd_(mb.nrDof()), dofPos_(mb.nrJoints()), ldlt_(mb.nrDof())
=======
: H_(mb.nrDof(), mb.nrDof()), C_(mb.nrDof()), I_st_(static_cast<size_t>(mb.nrBodies())),
  F_(static_cast<size_t>(mb.nrJoints())), acc_(static_cast<size_t>(mb.nrBodies())),
  f_(static_cast<size_t>(mb.nrBodies())), tmpFd_(mb.nrDof()), dofPos_(static_cast<size_t>(mb.nrJoints())),
  ldlt_(mb.nrDof())
>>>>>>> 794d0dd2
{
  HIr_.setZero();
  int dofP = 0;
  for(int i = 0; i < mb.nrJoints(); ++i)
  {
    const auto ui = static_cast<size_t>(i);
    F_[ui].resize(6, mb.joint(i).dof());
    dofPos_[ui] = dofP;
    dofP += mb.joint(i).dof();
  }
}

void ForwardDynamics::forwardDynamics(const MultiBody & mb, MultiBodyConfig & mbc)
{
  computeH(mb, mbc);
  computeC(mb, mbc);

  paramToVector(mbc.jointTorque, tmpFd_);
  ldlt_.compute(H_);
  tmpFd_ = ldlt_.solve(tmpFd_ - C_);

  vectorToParam(tmpFd_, mbc.alphaD);
}

void ForwardDynamics::computeHIr(const MultiBody& mb)
{
  for(int i = 0; i < mb.nrJoints(); ++i)
  {
    if(mb.joint(i).type() == Joint::Rev)
    {
      double gr = mb.joint(i).gearRatio();
      HIr_(dofPos_[i], dofPos_[i]) = mb.joint(i).rotorInertia() * gr * gr;
    }
  }
}

void ForwardDynamics::computeH(const MultiBody & mb, const MultiBodyConfig & mbc)
{
  const std::vector<Body> & bodies = mb.bodies();
  const std::vector<Joint> & joints = mb.joints();
  const std::vector<int> & pred = mb.predecessors();

  H_.setZero();
  for(std::size_t i = 0; i < bodies.size(); ++i)
  {
    I_st_[i] = bodies[i].inertia();
  }

  for(int i = static_cast<int>(bodies.size()) - 1; i >= 0; --i)
  {
    const auto ui = static_cast<size_t>(i);
    if(pred[ui] != -1)
    {
      const sva::PTransformd & X_p_i = mbc.parentToSon[ui];
      I_st_[static_cast<size_t>(pred[ui])] += X_p_i.transMul(I_st_[ui]);
    }

    for(int dof = 0; dof < joints[ui].dof(); ++dof)
    {
      F_[ui].col(dof).noalias() = (I_st_[ui] * sva::MotionVecd(mbc.motionSubspace[ui].col(dof))).vector();
    }

<<<<<<< HEAD
    if ( joints[i].dof() > 0)
    {
      H_.block(dofPos_[i], dofPos_[i], joints[i].dof(), joints[i].dof()).noalias() =
        mbc.motionSubspace[i].transpose() * F_[i];
    }
=======
    H_.block(dofPos_[ui], dofPos_[ui], joints[ui].dof(), joints[ui].dof()).noalias() =
        mbc.motionSubspace[ui].transpose() * F_[ui];
>>>>>>> 794d0dd2

    size_t j = ui;
    while(pred[j] != -1)
    {
      const sva::PTransformd & X_p_j = mbc.parentToSon[j];
      for(int dof = 0; dof < joints[ui].dof(); ++dof)
      {
        F_[ui].col(dof) = X_p_j.transMul(sva::ForceVecd(F_[ui].col(dof))).vector();
      }
      j = static_cast<size_t>(pred[j]);

      if(joints[j].dof() != 0)
      {
        H_.block(dofPos_[ui], dofPos_[j], joints[ui].dof(), joints[j].dof()).noalias() =
            F_[ui].transpose() * mbc.motionSubspace[j];

        H_.block(dofPos_[j], dofPos_[ui], joints[j].dof(), joints[ui].dof()).noalias() =
            H_.block(dofPos_[ui], dofPos_[j], joints[ui].dof(), joints[j].dof()).transpose();
      }
    }
  }

  H_.noalias() = H_ + HIr_;
}

void ForwardDynamics::computeC(const MultiBody & mb, const MultiBodyConfig & mbc)
{
  const std::vector<Body> & bodies = mb.bodies();
  const std::vector<Joint> & joints = mb.joints();
  const std::vector<int> & pred = mb.predecessors();

  sva::MotionVecd a_0(Eigen::Vector3d::Zero(), mbc.gravity);

  for(std::size_t i = 0; i < bodies.size(); ++i)
  {
    const sva::PTransformd & X_p_i = mbc.parentToSon[i];

    const sva::MotionVecd & vj_i = mbc.jointVelocity[i];

    const sva::MotionVecd & vb_i = mbc.bodyVelB[i];

    if(pred[i] != -1)
      acc_[i] = X_p_i * acc_[static_cast<size_t>(pred[i])] + vb_i.cross(vj_i);
    else
      acc_[i] = X_p_i * a_0 + vb_i.cross(vj_i);

    f_[i] = bodies[i].inertia() * acc_[i] + vb_i.crossDual(bodies[i].inertia() * vb_i)
            - mbc.bodyPosW[i].dualMul(mbc.force[i]);
  }

  for(int i = static_cast<int>(bodies.size()) - 1; i >= 0; --i)
  {
<<<<<<< HEAD
    if (joints[i].dof() > 0)
    {
      C_.segment(dofPos_[i], joints[i].dof()).noalias() = mbc.motionSubspace[i].transpose() * f_[i].vector();
    }    
=======
    const auto ui = static_cast<size_t>(i);
    C_.segment(dofPos_[ui], joints[ui].dof()).noalias() = mbc.motionSubspace[ui].transpose() * f_[ui].vector();
>>>>>>> 794d0dd2

    if(pred[ui] != -1)
    {
      const sva::PTransformd & X_p_i = mbc.parentToSon[ui];
      f_[static_cast<size_t>(pred[ui])] += X_p_i.transMul(f_[ui]);
    }
  }
}

void ForwardDynamics::sForwardDynamics(const MultiBody & mb, MultiBodyConfig & mbc)
{
  checkMatchParentToSon(mb, mbc);
  checkMatchMotionSubspace(mb, mbc);
  checkMatchJointVelocity(mb, mbc);
  checkMatchBodyVel(mb, mbc);
  checkMatchBodyPos(mb, mbc);
  checkMatchForce(mb, mbc);
  checkMatchJointTorque(mb, mbc);

  checkMatchAlphaD(mb, mbc);

  forwardDynamics(mb, mbc);
}

void ForwardDynamics::sComputeH(const MultiBody & mb, const MultiBodyConfig & mbc)
{
  checkMatchParentToSon(mb, mbc);
  // checkMatchMotionSubspace(mb, mbc);  // Commented out by Rafa as a test

  computeH(mb, mbc);
}

void ForwardDynamics::sComputeC(const MultiBody & mb, const MultiBodyConfig & mbc)
{
  checkMatchParentToSon(mb, mbc);
  checkMatchMotionSubspace(mb, mbc);
  checkMatchJointVelocity(mb, mbc);
  checkMatchBodyVel(mb, mbc);
  checkMatchBodyPos(mb, mbc);
  checkMatchForce(mb, mbc);

  computeC(mb, mbc);
}

/*
Eigen::Matrix3d ForwardDynamics::SkewSymmetric(const Eigen::Vector3d& v)
{
  Eigen::Matrix3d R = Eigen::Matrix3d::Zero();
  R(0,1) = -(R(1,0) = v[2]);
  R(2,0) = -(R(0,2) = v[1]);
  R(1,2) = -(R(2,1) = v[0]);
  
  return R;
}
*/

} // namespace rbd<|MERGE_RESOLUTION|>--- conflicted
+++ resolved
@@ -16,15 +16,10 @@
 {
 
 ForwardDynamics::ForwardDynamics(const MultiBody & mb)
-<<<<<<< HEAD
-: H_(mb.nrDof(), mb.nrDof()), C_(mb.nrDof()), I_st_(mb.nrBodies()), F_(mb.nrJoints()), HIr_(mb.nrDof(), mb.nrDof()), 
-  acc_(mb.nrBodies()), f_(mb.nrBodies()), tmpFd_(mb.nrDof()), dofPos_(mb.nrJoints()), ldlt_(mb.nrDof())
-=======
 : H_(mb.nrDof(), mb.nrDof()), C_(mb.nrDof()), I_st_(static_cast<size_t>(mb.nrBodies())),
-  F_(static_cast<size_t>(mb.nrJoints())), acc_(static_cast<size_t>(mb.nrBodies())),
+  F_(static_cast<size_t>(mb.nrJoints())), HIr_(mb.nrDof(), mb.nrDof()), acc_(static_cast<size_t>(mb.nrBodies())),
   f_(static_cast<size_t>(mb.nrBodies())), tmpFd_(mb.nrDof()), dofPos_(static_cast<size_t>(mb.nrJoints())),
   ldlt_(mb.nrDof())
->>>>>>> 794d0dd2
 {
   HIr_.setZero();
   int dofP = 0;
@@ -87,16 +82,11 @@
       F_[ui].col(dof).noalias() = (I_st_[ui] * sva::MotionVecd(mbc.motionSubspace[ui].col(dof))).vector();
     }
 
-<<<<<<< HEAD
     if ( joints[i].dof() > 0)
     {
-      H_.block(dofPos_[i], dofPos_[i], joints[i].dof(), joints[i].dof()).noalias() =
-        mbc.motionSubspace[i].transpose() * F_[i];
-    }
-=======
-    H_.block(dofPos_[ui], dofPos_[ui], joints[ui].dof(), joints[ui].dof()).noalias() =
+      H_.block(dofPos_[ui], dofPos_[ui], joints[ui].dof(), joints[ui].dof()).noalias() =
         mbc.motionSubspace[ui].transpose() * F_[ui];
->>>>>>> 794d0dd2
+    }
 
     size_t j = ui;
     while(pred[j] != -1)
@@ -149,15 +139,12 @@
 
   for(int i = static_cast<int>(bodies.size()) - 1; i >= 0; --i)
   {
-<<<<<<< HEAD
+    const auto ui = static_cast<size_t>(i);
+    
     if (joints[i].dof() > 0)
     {
-      C_.segment(dofPos_[i], joints[i].dof()).noalias() = mbc.motionSubspace[i].transpose() * f_[i].vector();
+      C_.segment(dofPos_[ui], joints[ui].dof()).noalias() = mbc.motionSubspace[ui].transpose() * f_[ui].vector();
     }    
-=======
-    const auto ui = static_cast<size_t>(i);
-    C_.segment(dofPos_[ui], joints[ui].dof()).noalias() = mbc.motionSubspace[ui].transpose() * f_[ui].vector();
->>>>>>> 794d0dd2
 
     if(pred[ui] != -1)
     {
